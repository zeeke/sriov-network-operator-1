--- conflicted
+++ resolved
@@ -1,5 +1,4 @@
 if [ -z $SKIP_VAR_SET ]; then
-<<<<<<< HEAD
         if ! skopeo -v &> /dev/null
         then
                 echo "skopeo could not be found"
@@ -9,6 +8,9 @@
         export SRIOV_CNI_IMAGE=${SRIOV_CNI_IMAGE:-quay.io/openshift/origin-sriov-cni@${CNI_IMAGE_DIGEST}}
         INFINIBAND_CNI_IMAGE_DIGEST=$(skopeo inspect docker://quay.io/openshift/origin-sriov-infiniband-cni | jq --raw-output '.Digest')
         export SRIOV_INFINIBAND_CNI_IMAGE=${SRIOV_INFINIBAND_CNI_IMAGE:-quay.io/openshift/origin-sriov-infiniband-cni@${INFINIBAND_CNI_IMAGE_DIGEST}}
+        # OVS_CNI_IMAGE can be explicitly set to empty value, use default only if the var is not set
+        OVS_CNI_IMAGE_DIGEST=$(skopeo inspect docker://quay.io/kubevirt/ovs-cni-plugin | jq --raw-output '.Digest')
+        export OVS_CNI_IMAGE={OVS_CNI_IMAGE:-quay.io/kubevirt/ovs-cni-plugin@${OVS_CNI_IMAGE_DIGEST}}
         DP_IMAGE_DIGEST=$(skopeo inspect docker://quay.io/openshift/origin-sriov-network-device-plugin | jq --raw-output '.Digest')
         export SRIOV_DEVICE_PLUGIN_IMAGE=${SRIOV_DEVICE_PLUGIN_IMAGE:-quay.io/openshift/origin-sriov-network-device-plugin@${DP_IMAGE_DIGEST}}
         INJECTOR_IMAGE_DIGEST=$(skopeo inspect docker://quay.io/openshift/origin-sriov-dp-admission-controller | jq --raw-output '.Digest')
@@ -19,17 +21,6 @@
         export SRIOV_NETWORK_WEBHOOK_IMAGE=${SRIOV_NETWORK_WEBHOOK_IMAGE:-quay.io/openshift/origin-sriov-network-webhook@${WEBHOOK_IMAGE_DIGEST}}
         OPERATOR_IMAGE_DIGEST=$(skopeo inspect docker://quay.io/openshift/origin-sriov-network-operator | jq --raw-output '.Digest')
         export SRIOV_NETWORK_OPERATOR_IMAGE=${SRIOV_NETWORK_OPERATOR_IMAGE:-quay.io/openshift/origin-sriov-network-operator@${OPERATOR_IMAGE_DIGEST}}
-=======
-        export SRIOV_CNI_IMAGE=${SRIOV_CNI_IMAGE:-ghcr.io/k8snetworkplumbingwg/sriov-cni}
-        export SRIOV_INFINIBAND_CNI_IMAGE=${SRIOV_INFINIBAND_CNI_IMAGE:-ghcr.io/k8snetworkplumbingwg/ib-sriov-cni}
-        # OVS_CNI_IMAGE can be explicitly set to empty value, use default only if the var is not set
-        export OVS_CNI_IMAGE=${OVS_CNI_IMAGE-quay.io/kubevirt/ovs-cni-plugin}
-        export SRIOV_DEVICE_PLUGIN_IMAGE=${SRIOV_DEVICE_PLUGIN_IMAGE:-ghcr.io/k8snetworkplumbingwg/sriov-network-device-plugin}
-        export NETWORK_RESOURCES_INJECTOR_IMAGE=${NETWORK_RESOURCES_INJECTOR_IMAGE:-ghcr.io/k8snetworkplumbingwg/network-resources-injector}
-        export SRIOV_NETWORK_CONFIG_DAEMON_IMAGE=${SRIOV_NETWORK_CONFIG_DAEMON_IMAGE:-ghcr.io/k8snetworkplumbingwg/sriov-network-operator-config-daemon}
-        export SRIOV_NETWORK_WEBHOOK_IMAGE=${SRIOV_NETWORK_WEBHOOK_IMAGE:-ghcr.io/k8snetworkplumbingwg/sriov-network-operator-webhook}
-        export SRIOV_NETWORK_OPERATOR_IMAGE=${SRIOV_NETWORK_OPERATOR_IMAGE:-ghcr.io/k8snetworkplumbingwg/sriov-network-operator}
->>>>>>> 2d2e5a45
 else
         [ -z $SRIOV_CNI_IMAGE ] && echo "SRIOV_CNI_IMAGE is empty but SKIP_VAR_SET is set" && exit 1
         [ -z $SRIOV_INFINIBAND_CNI_IMAGE ] && echo "SRIOV_INFINIBAND_CNI_IMAGE is empty but SKIP_VAR_SET is set" && exit 1
