--- conflicted
+++ resolved
@@ -5,11 +5,7 @@
 
 FROM quay.io/centos/centos:stream9
 ARG MSTFLINT=mstflint
-<<<<<<< HEAD
-RUN ARCH_DEP_PKGS=$(if [ "$(uname -m)" != "s390x" ]; then echo -n ${MSTFLINT} ; fi) && yum -y install pciutils hwdata $ARCH_DEP_PKGS && yum clean all
-=======
 RUN ARCH_DEP_PKGS=$(if [ "$(uname -m)" != "s390x" ]; then echo -n ${MSTFLINT} ; fi) && yum -y install hwdata $ARCH_DEP_PKGS && yum clean all
->>>>>>> e84d5365
 LABEL io.k8s.display-name="sriov-network-config-daemon" \
       io.k8s.description="This is a daemon that manage and config sriov network devices in Kubernetes cluster"
 COPY --from=builder /go/src/github.com/k8snetworkplumbingwg/sriov-network-operator/build/_output/cmd/sriov-network-config-daemon /usr/bin/
